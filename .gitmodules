[submodule "third_party/eipl"]
	path = third_party/eipl
	url = https://github.com/mmurooka/eipl.git
        ignore = untracked
[submodule "third_party/act"]
	path = third_party/act
	url = https://github.com/mmurooka/act.git
        ignore = untracked
[submodule "third_party/diffusion_policy"]
	path = third_party/diffusion_policy
	url = https://github.com/mmurooka/diffusion_policy.git
        ignore = untracked
[submodule "third_party/roboagent"]
	path = third_party/roboagent
	url = https://github.com/mmurooka/roboagent.git
        ignore = untracked
[submodule "third_party/gello_software"]
	path = third_party/gello_software
	url = https://github.com/mmurooka/gello_software.git
	ignore = untracked
[submodule "third_party/YCB_sim"]
	path = third_party/YCB_sim
	url = https://github.com/mmurooka/YCB_sim.git
        ignore = untracked
[submodule "third_party/3D-Diffusion-Policy"]
	path = third_party/3D-Diffusion-Policy
	url = https://github.com/Naoki-Shibayama/3D-Diffusion-Policy.git
        ignore = untracked
[submodule "third_party/pyorbbecsdk"]
	path = third_party/pyorbbecsdk
	url = https://github.com/orbbec/pyorbbecsdk.git
<<<<<<< HEAD
[submodule "external/check_AprilTag"]
	path = external/check_AprilTag
	url = https://github.com/kotaro-kaji/check_AprilTag.git
=======
        ignore = untracked
[submodule "third_party/FlowPolicy"]
	path = third_party/FlowPolicy
	url = https://github.com/mmurooka/FlowPolicy.git
        ignore = untracked
[submodule "third_party/ManiFlow_Policy"]
	path = third_party/ManiFlow_Policy
	url = https://github.com/Naoki-Shibayama/ManiFlow_Policy.git
        ignore = untracked
>>>>>>> cd981e84
<|MERGE_RESOLUTION|>--- conflicted
+++ resolved
@@ -29,11 +29,10 @@
 [submodule "third_party/pyorbbecsdk"]
 	path = third_party/pyorbbecsdk
 	url = https://github.com/orbbec/pyorbbecsdk.git
-<<<<<<< HEAD
+
 [submodule "external/check_AprilTag"]
 	path = external/check_AprilTag
 	url = https://github.com/kotaro-kaji/check_AprilTag.git
-=======
         ignore = untracked
 [submodule "third_party/FlowPolicy"]
 	path = third_party/FlowPolicy
@@ -42,5 +41,4 @@
 [submodule "third_party/ManiFlow_Policy"]
 	path = third_party/ManiFlow_Policy
 	url = https://github.com/Naoki-Shibayama/ManiFlow_Policy.git
-        ignore = untracked
->>>>>>> cd981e84
+        ignore = untracked